/*
 *  vfb2.c -- Virtual frame buffer device with pollable output.
 *
 *  Extended version of linux/drivers/video/vfb.c -- Virtual frame buffer device
 *
 *      Copyright (C) 2021 RSP Systems <software@rspsystems.com>
 *
 *  This file is subject to the terms and conditions of the GNU General Public
 *  License. See the file COPYING in the main directory of this archive for
 *  more details.
 *
 */

/**
 *  This driver adds an extra character device /dev/fb_view which can be polled by
 *  a user application to get notified whenever panning is performed.
 *  Reading from the file always returns the content of struct fb_var_screeninfo,
 *  which contains the yoffset parameter used to control double buffering.
 *
 *  The emul_fb application is designed to show the content from this frame buffer
 *  in a native desktop window. This way it is possible to test gui frameworks
 *  utilizing a Linux frame buffer, still used in many embedded devices, from a
 *  standard desktop.
 */

#include <linux/module.h>
#include <linux/kernel.h>
#include <linux/errno.h>
#include <linux/string.h>
#include <linux/device.h>
#include <linux/mm.h>
#include <linux/vmalloc.h>
#include <linux/delay.h>
#include <linux/interrupt.h>
#include <linux/platform_device.h>

#include <linux/fb.h>
#include <linux/init.h>

#include <linux/poll.h>
#include <linux/wait.h>
#include <linux/fs.h>
#include <linux/uaccess.h>
#include <linux/version.h>

/*#define PRINT(a, ...) pr_info(a, ##__VA_ARGS__)
 */
#define PRINT(a, ...)

    /*
     *  RAM we reserve for the frame buffer. This defines the maximum screen
     *  size
     *
     *  The default can be overridden if the driver is compiled as a module
     */

#define VIDEOMEMSIZE    (16 * 1024 * 1024)   /* 16 MB */

static void *videomemory;
static u_long videomemorysize = VIDEOMEMSIZE;
module_param(videomemorysize, ulong, 0);
MODULE_PARM_DESC(videomemorysize, " RAM available to frame buffer (in bytes). Defaults to 16MB");

static char *mode_option = NULL;
module_param(mode_option, charp, 0);
MODULE_PARM_DESC(mode_option, "Preferred video mode (e.g. 480x800-32@60)");

static const struct fb_videomode vfb_default = {
    .xres =     480,
    .yres =     800,
    .pixclock = 4883,
    .left_margin =  64,
    .right_margin = 64,
    .upper_margin = 32,
    .lower_margin = 32,
    .hsync_len =    64,
    .vsync_len =    2,
    .vmode =    FB_VMODE_NONINTERLACED,
};

static struct fb_fix_screeninfo vfb_fix = {
    .id =       "Virtual FB 2",
    .type =     FB_TYPE_PACKED_PIXELS,
    .visual =   FB_VISUAL_DIRECTCOLOR,
    .xpanstep = 1,
    .ypanstep = 1,
    .ywrapstep =    1,
    .accel =    FB_ACCEL_NONE,
};

static int vfb_check_var(struct fb_var_screeninfo *var,
             struct fb_info *info);
static int vfb_set_par(struct fb_info *info);
static int vfb_setcolreg(u_int regno, u_int red, u_int green, u_int blue,
             u_int transp, struct fb_info *info);
static int vfb_pan_display(struct fb_var_screeninfo *var,
               struct fb_info *info);
static int vfb_mmap(struct fb_info *info,
            struct vm_area_struct *vma);

static const struct fb_ops vfb_ops = {
    .fb_read        = fb_sys_read,
    .fb_write       = fb_sys_write,
    .fb_check_var   = vfb_check_var,
    .fb_set_par = vfb_set_par,
    .fb_setcolreg   = vfb_setcolreg,
    .fb_pan_display = vfb_pan_display,
    .fb_fillrect    = sys_fillrect,
    .fb_copyarea    = sys_copyarea,
    .fb_imageblit   = sys_imageblit,
    .fb_mmap        = vfb_mmap
};

#define DEVICE_NAME "fb_view"

static int majorNumber;
static struct class*  viewClass  = NULL;
static struct device* viewDevice = NULL;

static DECLARE_WAIT_QUEUE_HEAD(pan_wait);
static int panned = 0;
static struct fb_var_screeninfo *fb_var_info;
static struct mutex view_mutex;

static int     dev_open(struct inode *, struct file *);
static int     dev_release(struct inode *, struct file *);
static ssize_t dev_read(struct file *, char *, size_t, loff_t *);
static unsigned int dev_poll(struct file *file, poll_table *wait);

static struct file_operations fops =
{
    .owner = THIS_MODULE,
    .open = dev_open,
    .read = dev_read,
    .release = dev_release,
    .poll = dev_poll
};

    /*
     *  Internal routines
     */

static u_long get_line_length(int xres_virtual, int bpp)
{
    u_long length;

    length = xres_virtual * bpp;
    length = (length + 31) & ~31;
    length >>= 3;
    return (length);
}

    /*
     *  Setting the video mode has been split into two parts.
     *  First part, xxxfb_check_var, must not write anything
     *  to hardware, it should only verify and adjust var.
     *  This means it doesn't alter par but it does use hardware
     *  data from it to check this var.
     */

static int vfb_check_var(struct fb_var_screeninfo *var,
             struct fb_info *info)
{
    u_long line_length;

    /*
     *  FB_VMODE_CONUPDATE and FB_VMODE_SMOOTH_XPAN are equal!
     *  as FB_VMODE_SMOOTH_XPAN is only used internally
     */

    if (var->vmode & FB_VMODE_CONUPDATE) {
        var->vmode |= FB_VMODE_YWRAP;
        var->xoffset = info->var.xoffset;
        var->yoffset = info->var.yoffset;
    }

    /*
     *  Some very basic checks
     */
    if (!var->xres)
        var->xres = 1;
    if (!var->yres)
        var->yres = 1;
    if (var->xres > var->xres_virtual)
        var->xres_virtual = var->xres;
    if (var->yres > var->yres_virtual)
        var->yres_virtual = var->yres;
    if (var->bits_per_pixel <= 1)
        var->bits_per_pixel = 1;
    else if (var->bits_per_pixel <= 8)
        var->bits_per_pixel = 8;
    else if (var->bits_per_pixel <= 16)
        var->bits_per_pixel = 16;
    else if (var->bits_per_pixel <= 24)
        var->bits_per_pixel = 24;
    else if (var->bits_per_pixel <= 32)
        var->bits_per_pixel = 32;
    else
        return -EINVAL;

    if (var->xres_virtual < var->xoffset + var->xres)
        var->xres_virtual = var->xoffset + var->xres;
    if (var->yres_virtual < var->yoffset + var->yres)
        var->yres_virtual = var->yoffset + var->yres;

    /*
     *  Memory limit
     */
    line_length =
        get_line_length(var->xres_virtual, var->bits_per_pixel);
    if (line_length * var->yres_virtual > videomemorysize)
        return -ENOMEM;

    /*
     * Now that we checked it we alter var. The reason being is that the video
     * mode passed in might not work but slight changes to it might make it
     * work. This way we let the user know what is acceptable.
     */
    switch (var->bits_per_pixel) {
    case 1:
    case 8:
        var->red.offset = 0;
        var->red.length = 8;
        var->green.offset = 0;
        var->green.length = 8;
        var->blue.offset = 0;
        var->blue.length = 8;
        var->transp.offset = 0;
        var->transp.length = 0;
        break;
    case 16:        /* RGBA 5551 */
        if (var->transp.length) {
            var->red.offset = 0;
            var->red.length = 5;
            var->green.offset = 5;
            var->green.length = 5;
            var->blue.offset = 10;
            var->blue.length = 5;
            var->transp.offset = 15;
            var->transp.length = 1;
        } else {    /* RGB 565 */
            var->red.offset = 0;
            var->red.length = 5;
            var->green.offset = 5;
            var->green.length = 6;
            var->blue.offset = 11;
            var->blue.length = 5;
            var->transp.offset = 0;
            var->transp.length = 0;
        }
        break;
    case 24:        /* RGB 888 */
        var->red.offset = 0;
        var->red.length = 8;
        var->green.offset = 8;
        var->green.length = 8;
        var->blue.offset = 16;
        var->blue.length = 8;
        var->transp.offset = 0;
        var->transp.length = 0;
        break;
    case 32:        /* RGBA 8888 */
        var->red.offset = 0;
        var->red.length = 8;
        var->green.offset = 8;
        var->green.length = 8;
        var->blue.offset = 16;
        var->blue.length = 8;
        var->transp.offset = 24;
        var->transp.length = 8;
        break;

    default:
        return -EINVAL;
    }
    var->red.msb_right = 0;
    var->green.msb_right = 0;
    var->blue.msb_right = 0;
    var->transp.msb_right = 0;

    return 0;
}

/* This routine actually sets the video mode. It's in here where we
 * the hardware state info->par and fix which can be affected by the
 * change in par. For this driver it doesn't do much.
 */
static int vfb_set_par(struct fb_info *info)
{
    switch (info->var.bits_per_pixel) {
    case 1:
        info->fix.visual = FB_VISUAL_MONO01;
        break;
    case 8:
        info->fix.visual = FB_VISUAL_PSEUDOCOLOR;
        break;
    case 16:
    case 24:
    case 32:
        info->fix.visual = FB_VISUAL_TRUECOLOR;
        break;
    default:
        return -EINVAL;
    }

    info->fix.line_length = get_line_length(info->var.xres_virtual,
                        info->var.bits_per_pixel);

    return 0;
}

    /*
     *  Set a single color register. The values supplied are already
     *  rounded down to the hardware's capabilities (according to the
     *  entries in the var structure). Return != 0 for invalid regno.
     */

static int vfb_setcolreg(u_int regno, u_int red, u_int green, u_int blue,
             u_int transp, struct fb_info *info)
{
    if (regno >= 256)   /* no. of hw registers */
        return 1;
    /*
     * Program hardware... do anything you want with transp
     */

    /* grayscale works only partially under directcolor */
    if (info->var.grayscale) {
        /* grayscale = 0.30*R + 0.59*G + 0.11*B */
        red = green = blue =
            (red * 77 + green * 151 + blue * 28) >> 8;
    }

    /* Directcolor:
     *   var->{color}.offset contains start of bitfield
     *   var->{color}.length contains length of bitfield
     *   {hardwarespecific} contains width of RAMDAC
     *   cmap[X] is programmed to (X << red.offset) | (X << green.offset) | (X << blue.offset)
     *   RAMDAC[X] is programmed to (red, green, blue)
     *
     * Pseudocolor:
     *    var->{color}.offset is 0 unless the palette index takes less than
     *                        bits_per_pixel bits and is stored in the upper
     *                        bits of the pixel value
     *    var->{color}.length is set so that 1 << length is the number of available
     *                        palette entries
     *    cmap is not used
     *    RAMDAC[X] is programmed to (red, green, blue)
     *
     * Truecolor:
     *    does not use DAC. Usually 3 are present.
     *    var->{color}.offset contains start of bitfield
     *    var->{color}.length contains length of bitfield
     *    cmap is programmed to (red << red.offset) | (green << green.offset) |
     *                      (blue << blue.offset) | (transp << transp.offset)
     *    RAMDAC does not exist
     */
#define CNVT_TOHW(val,width) ((((val)<<(width))+0x7FFF-(val))>>16)
    switch (info->fix.visual) {
    case FB_VISUAL_TRUECOLOR:
    case FB_VISUAL_PSEUDOCOLOR:
        red = CNVT_TOHW(red, info->var.red.length);
        green = CNVT_TOHW(green, info->var.green.length);
        blue = CNVT_TOHW(blue, info->var.blue.length);
        transp = CNVT_TOHW(transp, info->var.transp.length);
        break;
    case FB_VISUAL_DIRECTCOLOR:
        red = CNVT_TOHW(red, 8);    /* expect 8 bit DAC */
        green = CNVT_TOHW(green, 8);
        blue = CNVT_TOHW(blue, 8);
        /* hey, there is bug in transp handling... */
        transp = CNVT_TOHW(transp, 8);
        break;
    default:
        break;
    }
#undef CNVT_TOHW
    /* Truecolor has hardware independent palette */
    if (info->fix.visual == FB_VISUAL_TRUECOLOR) {
        u32 v;

        if (regno >= 16)
            return 1;

        v = (red << info->var.red.offset) |
            (green << info->var.green.offset) |
            (blue << info->var.blue.offset) |
            (transp << info->var.transp.offset);
        switch (info->var.bits_per_pixel) {
        case 8:
            break;
        case 16:
            ((u32 *) (info->pseudo_palette))[regno] = v;
            break;
        case 24:
        case 32:
            ((u32 *) (info->pseudo_palette))[regno] = v;
            break;
        default:
            return -EINVAL;
        }
        return 0;
    }
    return 0;
}

    /*
     *  Pan or Wrap the Display
     *
     *  This call looks only at xoffset, yoffset and the FB_VMODE_YWRAP flag
     */

static int vfb_pan_display(struct fb_var_screeninfo *var,
               struct fb_info *info)
{
    if (var->vmode & FB_VMODE_YWRAP) {
        if (var->yoffset >= info->var.yres_virtual ||
            var->xoffset)
            return -EINVAL;
    } else {
        if (var->xoffset + info->var.xres > info->var.xres_virtual ||
            var->yoffset + info->var.yres > info->var.yres_virtual)
            return -EINVAL;
    }

    mutex_lock(&view_mutex);

    info->var.xoffset = var->xoffset;
    info->var.yoffset = var->yoffset;
    if (var->vmode & FB_VMODE_YWRAP)
        info->var.vmode |= FB_VMODE_YWRAP;
    else
        info->var.vmode &= ~FB_VMODE_YWRAP;

    PRINT("Display panned. yoffset: %d, %d", info->var.yoffset, (var->vmode & FB_VMODE_YWRAP));

    panned = 1;

    wake_up_interruptible(&pan_wait);

    mutex_unlock(&view_mutex);
    usleep_range(500, 1000);

    return 0;
}

    /*
     *  Most drivers don't need their own mmap function
     */

static int vfb_mmap(struct fb_info *info,
            struct vm_area_struct *vma)
{
    return remap_vmalloc_range(vma, (void *)info->fix.smem_start, vma->vm_pgoff);
}

/* **********************************************************************
 * Device handlers for /dev/fb_view
 * **********************************************************************
 */

static int dev_open(struct inode *inodep, struct file *filep)
{
    int err = 0;

    PRINT("dev_open enter\n");

    mutex_lock(&view_mutex);
    panned = 0;
    mutex_unlock(&view_mutex);

    return err;
}

static int dev_release(struct inode *inodep, struct file *filep)
{
    int err = 0;

    PRINT("dev_release enter\n");

    mutex_lock(&view_mutex);
    panned = -1;
    mutex_unlock(&view_mutex);

    return err;
}

static unsigned int dev_poll(struct file *filep, poll_table *wait)
{
    unsigned int ret = 0;

    PRINT("dev_poll enter\n");

    poll_wait(filep, &pan_wait, wait);

    mutex_lock(&view_mutex);

    if (panned == 1) {
        ret = POLLIN | POLLRDNORM;
    }

    mutex_unlock(&view_mutex);

    PRINT("dev_poll exit. return(%u)\n", ret);

    return ret;
}


static ssize_t dev_read(struct file *filep, char *buffer, size_t len, loff_t *offset)
{
    int remaining;
    u32 result;

    PRINT("dev_read enter. len(%u) offset(%u)\n", (u32)len, (u32)*offset);

    if (len > sizeof(struct fb_var_screeninfo)) {
        return -ENOBUFS;
    }
/*
    if (panned == 0) {
        if (filep->f_flags & O_NONBLOCK) {
            return -EAGAIN;
        }
    }

    while (panned != 1) {
        if (panned == -1) {
            return -ENODATA;
        }
        msleep(10);
    }
*/
    mutex_lock(&view_mutex);

    panned = 0;

    result = min((int)len, (int)sizeof(struct fb_var_screeninfo));

    PRINT("dev_read: Copying %u bytes of data\n", result);
    PRINT("dev_read. yoffset: %d", fb_var_info->yoffset);

    remaining = copy_to_user(buffer, fb_var_info, result);

    /* copy_to_user returns number of bytes that could NOT be copied: 0 = success. */
    if(0 != remaining) {
        mutex_unlock(&view_mutex);
        pr_err("copy_to_user failed. Remaining=(%d)\n", remaining);
        return -ENOBUFS;
    }

    *offset += result;

    mutex_unlock(&view_mutex);

    PRINT("dev_read exit. Return(%u)\n", result );

    return result;
}


/*
 *  Initialisation
 */
static int vfb_probe(struct platform_device *dev)
{
    struct fb_info *info;
    unsigned int size = PAGE_ALIGN(videomemorysize);
    int retval = -ENOMEM;

    /*
     * For real video cards we use ioremap.
     */
    if (!(videomemory = vmalloc_32_user(size))) {
        fb_err(info, "Unable to allocate video memory.\n");
        return retval;
    }

    info = framebuffer_alloc(sizeof(u32) * 256, &dev->dev);
    if (!info) {
        fb_err(info, "Unable to allocate framebuffer.\n");
        goto err;
    }

    info->screen_base = (char __iomem *)videomemory;
    info->fbops = (struct fb_ops*)&vfb_ops;

    if (!fb_find_mode(&info->var, info, mode_option,
              NULL, 0, &vfb_default, 32)){
        fb_err(info, "Unable to find usable video mode.\n");
        retval = -EINVAL;
        goto err1;
    }

    vfb_fix.smem_start = (unsigned long) videomemory;
    vfb_fix.smem_len = videomemorysize;
    info->fix = vfb_fix;
    info->pseudo_palette = info->par;
    info->par = NULL;
<<<<<<< HEAD
#if LINUX_VERSION_CODE < KERNEL_VERSION(5,16,0)
    info->flags = FBINFO_FLAG_DEFAULT;
#else
    info->flags = FBINFO_VIRTFB;
#endif
=======
	info->flags = FBINFO_VIRTFB;
    //info->flags = FBINFO_FLAG_DEFAULT;

>>>>>>> cc5e27a7
    retval = fb_alloc_cmap(&info->cmap, 256, 0);
    if (retval < 0) {
        fb_err(info, "Unable to allocate cmap.\n");
        goto err1;
    }

    retval = register_framebuffer(info);
    if (retval < 0) {
        fb_err(info, "Unable to register framebuffer.\n");
        goto err2;
    }
    platform_set_drvdata(dev, info);

    vfb_set_par(info);

    fb_info(info, "Virtual frame buffer device, using %ldK of video memory\n",
        videomemorysize >> 10);

    majorNumber = register_chrdev(0, DEVICE_NAME, &fops);
    if (majorNumber < 0) {
        dev_err(&dev->dev, DEVICE_NAME " failed to register a major number\n");
        return majorNumber;
    }

<<<<<<< HEAD
#if LINUX_VERSION_CODE <= KERNEL_VERSION(6,3,0)
    viewClass = class_create(THIS_MODULE, DEVICE_NAME);
#else
    viewClass = class_create(DEVICE_NAME);
#endif
=======
    viewClass = class_create(DEVICE_NAME);
>>>>>>> cc5e27a7
    if (IS_ERR(viewClass)) {
        unregister_chrdev(majorNumber, DEVICE_NAME);
        dev_err(&dev->dev, "Failed to register device class\n");
        return PTR_ERR(viewClass);
    }

    viewDevice = device_create(viewClass, &dev->dev, MKDEV(majorNumber, 0), dev, DEVICE_NAME);
    if (IS_ERR(viewDevice)) {
        class_destroy(viewClass);
        unregister_chrdev(majorNumber, DEVICE_NAME);
        dev_err(&dev->dev, "Failed to create the device\n");
        return PTR_ERR(viewDevice);
    }

    fb_var_info = &info->var;

    mutex_init(&view_mutex);

    return 0;
err2:
    fb_dealloc_cmap(&info->cmap);
err1:
    framebuffer_release(info);
err:
    vfree(videomemory);
    return retval;
}

static int vfb_remove(struct platform_device *dev)
{
    struct fb_info *info = platform_get_drvdata(dev);

    if (info) {
        unregister_framebuffer(info);
        vfree(videomemory);
        fb_dealloc_cmap(&info->cmap);
        framebuffer_release(info);

        device_destroy(viewClass, MKDEV(majorNumber, 0));
        class_unregister(viewClass);
        class_destroy(viewClass);
        unregister_chrdev(majorNumber, DEVICE_NAME);
    }
    return 0;
}

static struct platform_driver vfb_driver = {
    .probe  = vfb_probe,
    .remove = vfb_remove,
    .driver = {
        .name   = "vfb2",
    },
};

static struct platform_device *vfb_device;

static int __init vfb_init(void)
{
    int ret = 0;

    ret = platform_driver_register(&vfb_driver);

    if (!ret) {
        vfb_device = platform_device_alloc("vfb2", 0);

        if (vfb_device)
            ret = platform_device_add(vfb_device);
        else
            ret = -ENOMEM;

        if (ret) {
            platform_device_put(vfb_device);
            platform_driver_unregister(&vfb_driver);
        }
    }

    return ret;
}

module_init(vfb_init);

#ifdef MODULE
static void __exit vfb_exit(void)
{
    platform_device_unregister(vfb_device);
    platform_driver_unregister(&vfb_driver);
}

module_exit(vfb_exit);

MODULE_LICENSE("GPL");
MODULE_VERSION("0.1.0");
#endif              /* MODULE */
<|MERGE_RESOLUTION|>--- conflicted
+++ resolved
@@ -597,17 +597,12 @@
     info->fix = vfb_fix;
     info->pseudo_palette = info->par;
     info->par = NULL;
-<<<<<<< HEAD
 #if LINUX_VERSION_CODE < KERNEL_VERSION(5,16,0)
     info->flags = FBINFO_FLAG_DEFAULT;
 #else
     info->flags = FBINFO_VIRTFB;
 #endif
-=======
-	info->flags = FBINFO_VIRTFB;
-    //info->flags = FBINFO_FLAG_DEFAULT;
-
->>>>>>> cc5e27a7
+
     retval = fb_alloc_cmap(&info->cmap, 256, 0);
     if (retval < 0) {
         fb_err(info, "Unable to allocate cmap.\n");
@@ -632,15 +627,11 @@
         return majorNumber;
     }
 
-<<<<<<< HEAD
 #if LINUX_VERSION_CODE <= KERNEL_VERSION(6,3,0)
     viewClass = class_create(THIS_MODULE, DEVICE_NAME);
 #else
     viewClass = class_create(DEVICE_NAME);
 #endif
-=======
-    viewClass = class_create(DEVICE_NAME);
->>>>>>> cc5e27a7
     if (IS_ERR(viewClass)) {
         unregister_chrdev(majorNumber, DEVICE_NAME);
         dev_err(&dev->dev, "Failed to register device class\n");
